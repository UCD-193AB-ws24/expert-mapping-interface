import { useEffect } from "react";
import L from "leaflet";
import "leaflet.markercluster";
import { useMap } from "react-leaflet";

import {
  createSingleResearcherContent,
  createMultiResearcherContent,
  createGrantPopupContent,
  createMultiGrantPopup,
} from "./Popups";

/**
 * ExpertLayer Component
 * 
 * This component is responsible for rendering a map layer that displays expert-related data
 * using Leaflet and MarkerCluster. It handles filtering, clustering, and displaying popups
 * for both point and polygon geometries.
 * 
 * Props:
 * - geoData: GeoJSON data containing features with expert-related information.
 * - showWorks: Boolean to toggle the display of works-related data.
 * - showGrants: Boolean to toggle the display of grants-related data.
 * - searchKeyword: String used to filter features based on a search term.
 * - setSelectedExperts: Function to update the selected experts for the side panel.
 * - setSelectedPointExperts: Function to update experts for a specific point.
 * - setPanelOpen: Function to toggle the side panel's visibility.
 * - setPanelType: Function to set the type of data displayed in the side panel.
 * - combinedKeys: Set of keys used to avoid duplicate markers for combined data.
 */

const ExpertLayer = ({
  geoData,
  showWorks,
  showGrants,
  searchKeyword,
  setSelectedExperts,
  setSelectedPointExperts,
  setPanelOpen,
  setPanelType,
  combinedKeys,
}) => {
  const map = useMap(); // Access the Leaflet map instance from react-leaflet.

  useEffect(() => {
    if (!map || !geoData) return;

<<<<<<< HEAD
     // Convert the search keyword to lowercase for case-insensitive matching.
    const keyword = searchKeyword?.toLowerCase() || "";

    // Filter features based on the type and the `showWorks` flag.
    const filteredFeatures = geoData?.features?.filter(
      (f) => (!f.properties?.type || f.properties?.type === "work") && showWorks
    );

    // Initialize a MarkerClusterGroup for clustering point markers.
    const markerClusterGroup = L.markerClusterGroup({
=======
    const zoomThresholds = {
      continental: 2, // Show continental polygons at zoom level 2 or lower
      country: 3,     // Show country polygons at zoom level 3-5
      state: 4,       // Show state polygons at zoom level 6-8
      city: 6,       // Show city polygons at zoom level 9-12
      points: 8      // Show individual points at zoom level 13 or higher
    };

    const polygonLayers = [];
    let markerClusterGroup = L.markerClusterGroup({
>>>>>>> 89c73be4
      showCoverageOnHover: false,
      maxClusterRadius: 40,
      spiderfyOnMaxZoom: false,
      iconCreateFunction: (cluster) => {
        // Custom cluster icon showing the total number of experts in the cluster.
        const totalExperts = cluster
          .getAllChildMarkers()
          .reduce((sum, marker) => sum + marker.options.expertCount, 0);
        return L.divIcon({
          html: `<div style="background: #13639e; color: white; border-radius: 50%; width: 40px; height: 40px; display: flex; align-items: center; justify-content: center; font-weight: bold; font-size: 14px;">${totalExperts}</div>`,
          className: "custom-cluster-icon",
          iconSize: L.point(40, 40),
        });
      },
    });

<<<<<<< HEAD
    // Maps and arrays to store location-based data and polygon layers.
    const locationMap = new Map();
    const locationExpertCounts = new Map();
    const polygonLayers = [];
    let activePopup = null;
    let closeTimeout = null;

    // Process each feature in the filtered GeoJSON data.
    filteredFeatures?.forEach((feature) => {
      const geometry = feature.geometry;
      const entries = feature.properties.entries || [];
      const location = feature.properties.location || "Unknown";
      let totalLocationExperts = 0;

      // Calculate the total number of experts for the location.
      entries.forEach(entry => {
        const relatedExperts = entry.relatedExperts || [];
        totalLocationExperts += relatedExperts.length;
      });
      if (totalLocationExperts > 0) {
        console.log("Location:", location, "Total Experts:", totalLocationExperts);
      }
      if (location) {
        locationExpertCounts.set(location, (locationExpertCounts.get(location) || 0) + (totalLocationExperts || 0));
      }

    // Handle point and multipoint geometries.
      if (["Point", "MultiPoint"].includes(geometry.type)) {
        const coords = geometry.type === "Point" ? [geometry.coordinates] : geometry.coordinates;

        coords.forEach(([lng, lat]) => {
          const key = `${lat},${lng}`;
          if (!locationMap.has(key)) locationMap.set(key, []);

          const matchedEntries = [];

          // Filter entries based on the search keyword.
          entries.forEach(entry => {
            if (keyword) {
              const entryText = JSON.stringify({ ...feature.properties, ...entry }).toLowerCase(); 
              const quoteMatch = keyword.match(/^"(.*)"$/); // Exact phrase match.
              if (quoteMatch) {
                const phrase = quoteMatch[1].toLowerCase();
                if (!entryText.includes(phrase)) return; 
              } else {
                const terms = keyword.toLowerCase().split(/\s+/); // Multi-word match.
                const matchesAll = terms.every(term => entryText.includes(term));
                if (!matchesAll) return;
              }
            }

            const expert = entry.relatedExperts?.[0]; // Extract the first related expert from the entry, if available.
            // Create an object representing the matched entry and push it to the `matchedEntries` array.
            matchedEntries.push({
              researcher_name: expert?.name || entry.authors?.join(", ") || "Unknown",
              researcher_url: expert?.url
                ? `https://experts.ucdavis.edu/${expert.url}`
                : null,
              location_name: feature.properties.location || "Unknown",
              work_titles: [entry.title],
              work_count: 1,
              confidence: entry.confidence || "Unknown",
              type: "expert",
            });
          });

          // If there are any matched entries, add them to the `locationMap` for the corresponding key.
          if (matchedEntries.length > 0) {
            locationMap.get(key).push(...matchedEntries);
          }
        });
      }
    });


    // Sort and render polygon geometries.
    const sortedPolygons = geoData.features
      .filter((feature) => {
        const geom = feature.geometry;
        const rings = geom?.coordinates;
        const outer = rings?.[0];
        return (
          geom?.type === "Polygon" &&
          Array.isArray(outer) &&
          outer.length >= 4 &&
          outer.length <= 200000
        );
      })
      .sort((a, b) => {
         // Define a function to calculate the approximate area of a polygon feature.
        const area = (f) => {
          // Create a Leaflet polygon using the coordinates of the feature's geometry.
          // The coordinates are flipped from [lng, lat] to [lat, lng] as required by Leaflet.
          const bounds = L.polygon(f.geometry.coordinates[0].map(([lng, lat]) => [lat, lng])).getBounds();
          // Calculate the area as the product of the width (east-west distance) and height (north-south distance) of the bounding box.
          return (bounds.getEast() - bounds.getWest()) * (bounds.getNorth() - bounds.getSouth());
        };
        // Compare two features by their calculated area in descending order.
        // Features with larger areas will appear earlier in the sorted array.
        return area(b) - area(a);
      });

    console.log("Polygons to draw:", sortedPolygons.length);
    const polygonsToRender = new Set();

    sortedPolygons.forEach((feature, i) => {
      // Extract the geometry and location properties from the feature.
      const geometry = feature.geometry;
      const location = feature.properties.location;

      // Skip rendering if the location has already been processed.
      if (polygonsToRender.has(location)) return;

      // Add the location to the set of polygons to render if it exists.
      if (location) polygonsToRender.add(location);

      // Flip the coordinates from [lng, lat] to [lat, lng] as required by Leaflet.
      const flippedCoordinates = geometry.coordinates.map((ring) =>
        ring.map(([lng, lat]) => [lat, lng])
      );

      // Retrieve the name of the polygon, using either the display name or location.
      // Default to "Unknown" if neither is available.
      const name = feature.properties?.display_name || feature.properties?.location || "Unknown";
      console.log(" Drawing polygon:", name, flippedCoordinates[0]);

      // Create a Leaflet polygon using the flipped coordinates.
      // Set the polygon's style with a blue border, yellow fill, and 60% opacity.
      const polygon = L.polygon(flippedCoordinates, {
        color: "blue",
        fillColor: "yellow",
        fillOpacity: 0.6,
        weight: 2,
      }).addTo(map);

      polygonLayers.push(polygon); // Store the created polygon in the `polygonLayers` array for later use (e.g., cleanup).


      // Add hover and click events for polygons.
      polygon.on("mouseover", () => {
        if (!showWorks) return;
        if (closeTimeout) clearTimeout(closeTimeout);

        const expertCount = locationExpertCounts.get(location) || 0;
        if (expertCount === 0) return; //if polygon has so related experts, skip hover

        const content = createMultiResearcherContent(
          expertCount,
          feature.properties.display_name || feature.properties.location || "Unknown",
          expertCount
        );

        // Close any existing popup before opening a new one.
        if (activePopup) activePopup.close();

         // Create a new Leaflet popup with the generated content.
        activePopup = L.popup({
          closeButton: false,
          autoClose: false,
          maxWidth: 300,
          className: 'hoverable-popup',
          autoPan: false,
          keepInView: false,
          interactive: true
        })
          .setLatLng(polygon.getBounds().getCenter()) // Position the popup at the center of the polygon's bounds.
          .setContent(content) // Set the content of the popup.
          .openOn(map); // Add the popup to the map.

        // Retrieve the DOM element of the popup for further interaction.
        const popupElement = activePopup.getElement();
        if (popupElement) {
          popupElement.style.pointerEvents = 'auto';

          // Prevent the popup from closing when the mouse enters it.
          popupElement.addEventListener('mouseenter', () => {
            if (closeTimeout) clearTimeout(closeTimeout);
          });

          // Close the popup when the mouse leaves it after a short delay.
          popupElement.addEventListener('mouseleave', () => {
            closeTimeout = setTimeout(() => {
              if (activePopup) {
                activePopup.close();
                activePopup = null;
              }
            }, 300);
          });

           // Filter the GeoJSON features to find experts associated with the polygon's location.
          const expertsAtLocation = geoData.features.filter(f => f.properties.location === location);

           // Add a click event listener to the "View Experts" button in the popup.
          const viewExpertsBtn = popupElement.querySelector(".view-experts-btn");
          if (viewExpertsBtn) {
            viewExpertsBtn.addEventListener("click", (e) => {
              e.preventDefault();
              e.stopPropagation();

              // Update the selected experts and open the side panel with the appropriate type.
              setSelectedExperts(expertsAtLocation);
              setPanelType("polygon");
              setPanelOpen(true);

              // Close the popup after the button is clicked.
              if (activePopup) {
                activePopup.close();
                activePopup = null;
              }
            });
          }
        }
      });

      // Add a mouseout event to close the popup when the mouse leaves the polygon.
      polygon.on("mouseout", () => {
        closeTimeout = setTimeout(() => {
=======
    let activePopup = null;
    let closeTimeout = null;

    const renderFeatures = () => {
      const currentZoom = map.getZoom();

      // Clear existing layers
      polygonLayers.forEach(layer => map.removeLayer(layer));
      map.removeLayer(markerClusterGroup);
      markerClusterGroup = L.markerClusterGroup({
        showCoverageOnHover: false,
        maxClusterRadius: 40,
        spiderfyOnMaxZoom: false,
        iconCreateFunction: (cluster) => {
          const markers = cluster.getAllChildMarkers();
          const totalExperts = markers.reduce((sum, marker) => sum + marker.options.expertCount, 0);
          return L.divIcon({
            html: `<div style="background: #13639e; color: white; border-radius: 50%; width: 40px; height: 40px; display: flex; align-items: center; justify-content: center; font-weight: bold; font-size: 14px;">${totalExperts}</div>`,
            className: 'custom-cluster-icon',
            iconSize: L.point(40, 40)
          });
        }
      });

      const getPolygonArea = (coordinates) => {
        const bounds = L.polygon(coordinates.map(([lng, lat]) => [lat, lng])).getBounds();
        return (bounds.getEast() - bounds.getWest()) * (bounds.getNorth() - bounds.getSouth());
      };

      const sortedPolygons = geoData.features
        .filter(feature => feature.geometry.type === "Polygon")
        .map(feature => ({
          ...feature,
          area: getPolygonArea(feature.geometry.coordinates[0])
        }))
        .sort((a, b) => b.area - a.area); // Sort by area descending

      const polygonsToRender = sortedPolygons.filter(feature => {
        const area = feature.area;

        if (currentZoom <= zoomThresholds.continental) {
          return area > 100000; // Example threshold for continental polygons
        } else if (currentZoom <= zoomThresholds.country) {
          return area > 10000 && area <= 100000; // Example threshold for country polygons
        } else if (currentZoom <= zoomThresholds.state) {
          return area > 1000 && area <= 10000; // Example threshold for state polygons
        } else if (currentZoom <= zoomThresholds.city) {
          return area > 100 && area <= 1000; // Example threshold for city polygons
        }
        return false;
      });

      const pointsToRender = geoData.features.filter(feature => {
        return feature.geometry.type === "Point" && currentZoom >= zoomThresholds.points;
      });

      // Render polygons
      polygonsToRender.forEach(feature => {
        const flippedCoordinates = feature.geometry.coordinates[0].map(([lng, lat]) => [lat, lng]);
        const polygon = L.polygon(flippedCoordinates, {
          color: '#13489e',
          weight: 2,
          fillColor: '#1e5bbd',
          fillOpacity: 0.5
        }).addTo(map);

        polygonLayers.push(polygon);

        polygon.on("mouseover", () => {
          if (closeTimeout) clearTimeout(closeTimeout);

          const name = feature.properties?.display_name || feature.properties?.location || "Unknown";
          const content = `<strong>${name}</strong>`;
          activePopup = L.popup({ closeButton: false, autoClose: false })
            .setLatLng(polygon.getBounds().getCenter())
            .setContent(content)
            .openOn(map);
        });

        polygon.on("mouseout", () => {
          closeTimeout = setTimeout(() => {
            if (activePopup) {
              activePopup.close();
              activePopup = null;
            }
          }, 300);
        });

        polygon.on("click", () => {
          const expertsAtLocation = geoData.features.filter(f => f.properties?.location_id === feature.properties.location_id);
          setSelectedExperts(expertsAtLocation);
          setPanelType("polygon");
          setPanelOpen(true);
>>>>>>> 89c73be4
          if (activePopup) {
            activePopup.close();
            activePopup = null;
          }
<<<<<<< HEAD
        }, 300);
      });


    // Add expert count to middle of polygon
    const polygonCenter = polygon.getBounds().getCenter();
    const numberMarker = L.divIcon({
      html: `<div style="background:rgb(19, 38, 158); color: white; border-radius: 50%; width: 30px; height: 30px; display: flex; align-items: center; justify-content: center; font-weight: bold;">${expertCount}</div>`,
      className: 'polygon-number-icon',
      iconSize: [30, 30],
    });

    // Renders expert count on polyon
    const polygonMarker = L.marker(polygonCenter, { icon: numberMarker }).addTo(mapRef.current);

    // [MAY DELETE/REDUCE LATER] Allows hovering over polygonMarker to display popup card 
    polygonMarker.on("mouseover", () => {
      if (!showWorks) return;
      if (closeTimeout) clearTimeout(closeTimeout);

      const expertsAtLocation = geoData.features.filter(f => f.properties?.location_id === locationId);
      const totalWorks = expertsAtLocation.reduce((sum, expert) => sum + (parseInt(expert.properties?.work_count) || 0), 0);

      const content = expertsAtLocation.length === 1
        ? createSingleResearcherContent(expertsAtLocation[0].properties)
        : createMultiResearcherContent(expertsAtLocation.length, feature.properties.location_name, totalWorks);

      if (activePopup) activePopup.close();
      activePopup = L.popup({ closeButton: false, autoClose: false, maxWidth: 300, className: 'hoverable-popup', autoPan: false, keepInView: false, interactive: true })
        .setLatLng(polygon.getBounds().getCenter())
        .setContent(content)
        .openOn(map);

      const popupElement = activePopup.getElement();
      if (popupElement) {
        popupElement.style.pointerEvents = 'auto';
        popupElement.addEventListener("mouseenter", () => { if (closeTimeout) clearTimeout(closeTimeout); });
        popupElement.addEventListener("mouseleave", () => {
          closeTimeout = setTimeout(() => {
            if (activePopup) {
              activePopup.close();
              activePopup = null;
            }
          }, 300);
        });

        const viewExpertsBtn = popupElement.querySelector(".view-experts-btn");
        if (viewExpertsBtn) {
          viewExpertsBtn.addEventListener("click", (e) => {
            e.preventDefault();
            e.stopPropagation();
            setSelectedExperts(expertsAtLocation);
            setPanelType("polygon");
            setPanelOpen(true);
            if (activePopup) {
              activePopup.close();
              activePopup = null;
            }
          });
        }
      }
    });

    polygonMarker.on("mouseout", () => {
      closeTimeout = setTimeout(() => {
        if (activePopup) {
          activePopup.close();
          activePopup = null;
        }
      }, 300);
    });
  });

    console.log("Polygons drawn on map:", polygonLayers.length);

     // Add markers for point geometries.
    locationMap.forEach((experts, key) => {
      if (!experts.length || (showGrants && showWorks && combinedKeys?.has(key))) return;
      const [lat, lng] = key.split(",").map(Number);

      const marker = L.marker([lat, lng], {
        icon: L.divIcon({
          html: `<div style='background: #13639e; color: white; border-radius: 50%; width: 30px; height: 30px; display: flex; align-items: center; justify-content: center; font-weight: bold;'>${experts.length}</div>`,
          className: "custom-marker-icon",
          iconSize: [30, 30],
        }),
        experts,
        expertCount: experts.length,
      });

      marker.on("mouseover", () => {
        const content = experts.length === 1
          ? createSingleResearcherContent(experts[0])
          : createMultiResearcherContent(experts.length, experts[0]?.location_name, experts.reduce((s, e) => s + (parseInt(e.work_count) || 0), 0));

        activePopup = L.popup({ closeButton: false, autoClose: false, maxWidth: 250 })
          .setLatLng(marker.getLatLng())
          .setContent(content)
          .openOn(map);
      });
=======
        });
      });

      // Render points
      pointsToRender.forEach(feature => {
        const [lng, lat] = feature.geometry.coordinates;
        const marker = L.marker([lat, lng], {
          icon: L.divIcon({
            html: `<div style='background: #13639e; color: white; border-radius: 50%; width: 30px; height: 30px; display: flex; align-items: center; justify-content: center; font-weight: bold;'>1</div>`,
            className: "custom-marker-icon",
            iconSize: [30, 30]
          })
        });

        marker.on("mouseover", () => {
          if (closeTimeout) clearTimeout(closeTimeout);

          const content = createSingleResearcherContent(feature.properties);
          activePopup = L.popup({ closeButton: false, autoClose: false })
            .setLatLng(marker.getLatLng())
            .setContent(content)
            .openOn(map);
        });

        marker.on("mouseout", () => {
          closeTimeout = setTimeout(() => {
            if (activePopup) {
              activePopup.close();
              activePopup = null;
            }
          }, 300);
        });
>>>>>>> 89c73be4

        marker.on("click", () => {
          setSelectedPointExperts([feature.properties]);
          setPanelType("point");
          setPanelOpen(true);
          if (activePopup) {
            activePopup.close();
            activePopup = null;
          }
        });

        markerClusterGroup.addLayer(marker);
      });

<<<<<<< HEAD
        markerClusterGroup.addLayer(marker);
      });

    // Add the marker cluster group to the map.
    map.addLayer(markerClusterGroup);
=======
      map.addLayer(markerClusterGroup);
    };

    // Initial render
    renderFeatures();

    // Add zoom listener
    map.on('zoomend', renderFeatures);
>>>>>>> 89c73be4

    // Cleanup function to remove layers when the component unmounts or dependencies change.
    return () => {
      map.off('zoomend', renderFeatures);
      polygonLayers.forEach(layer => map.removeLayer(layer));
      map.removeLayer(markerClusterGroup);
<<<<<<< HEAD
      polygonLayers.forEach((p) => map.removeLayer(p));
=======
>>>>>>> 89c73be4
    };
  }, [map, geoData, showWorks, showGrants, searchKeyword, setSelectedExperts, setSelectedPointExperts, setPanelOpen, setPanelType]);

  return null;
};

export default ExpertLayer;<|MERGE_RESOLUTION|>--- conflicted
+++ resolved
@@ -45,7 +45,6 @@
   useEffect(() => {
     if (!map || !geoData) return;
 
-<<<<<<< HEAD
      // Convert the search keyword to lowercase for case-insensitive matching.
     const keyword = searchKeyword?.toLowerCase() || "";
 
@@ -56,18 +55,6 @@
 
     // Initialize a MarkerClusterGroup for clustering point markers.
     const markerClusterGroup = L.markerClusterGroup({
-=======
-    const zoomThresholds = {
-      continental: 2, // Show continental polygons at zoom level 2 or lower
-      country: 3,     // Show country polygons at zoom level 3-5
-      state: 4,       // Show state polygons at zoom level 6-8
-      city: 6,       // Show city polygons at zoom level 9-12
-      points: 8      // Show individual points at zoom level 13 or higher
-    };
-
-    const polygonLayers = [];
-    let markerClusterGroup = L.markerClusterGroup({
->>>>>>> 89c73be4
       showCoverageOnHover: false,
       maxClusterRadius: 40,
       spiderfyOnMaxZoom: false,
@@ -84,7 +71,6 @@
       },
     });
 
-<<<<<<< HEAD
     // Maps and arrays to store location-based data and polygon layers.
     const locationMap = new Map();
     const locationExpertCounts = new Map();
@@ -302,106 +288,10 @@
       // Add a mouseout event to close the popup when the mouse leaves the polygon.
       polygon.on("mouseout", () => {
         closeTimeout = setTimeout(() => {
-=======
-    let activePopup = null;
-    let closeTimeout = null;
-
-    const renderFeatures = () => {
-      const currentZoom = map.getZoom();
-
-      // Clear existing layers
-      polygonLayers.forEach(layer => map.removeLayer(layer));
-      map.removeLayer(markerClusterGroup);
-      markerClusterGroup = L.markerClusterGroup({
-        showCoverageOnHover: false,
-        maxClusterRadius: 40,
-        spiderfyOnMaxZoom: false,
-        iconCreateFunction: (cluster) => {
-          const markers = cluster.getAllChildMarkers();
-          const totalExperts = markers.reduce((sum, marker) => sum + marker.options.expertCount, 0);
-          return L.divIcon({
-            html: `<div style="background: #13639e; color: white; border-radius: 50%; width: 40px; height: 40px; display: flex; align-items: center; justify-content: center; font-weight: bold; font-size: 14px;">${totalExperts}</div>`,
-            className: 'custom-cluster-icon',
-            iconSize: L.point(40, 40)
-          });
-        }
-      });
-
-      const getPolygonArea = (coordinates) => {
-        const bounds = L.polygon(coordinates.map(([lng, lat]) => [lat, lng])).getBounds();
-        return (bounds.getEast() - bounds.getWest()) * (bounds.getNorth() - bounds.getSouth());
-      };
-
-      const sortedPolygons = geoData.features
-        .filter(feature => feature.geometry.type === "Polygon")
-        .map(feature => ({
-          ...feature,
-          area: getPolygonArea(feature.geometry.coordinates[0])
-        }))
-        .sort((a, b) => b.area - a.area); // Sort by area descending
-
-      const polygonsToRender = sortedPolygons.filter(feature => {
-        const area = feature.area;
-
-        if (currentZoom <= zoomThresholds.continental) {
-          return area > 100000; // Example threshold for continental polygons
-        } else if (currentZoom <= zoomThresholds.country) {
-          return area > 10000 && area <= 100000; // Example threshold for country polygons
-        } else if (currentZoom <= zoomThresholds.state) {
-          return area > 1000 && area <= 10000; // Example threshold for state polygons
-        } else if (currentZoom <= zoomThresholds.city) {
-          return area > 100 && area <= 1000; // Example threshold for city polygons
-        }
-        return false;
-      });
-
-      const pointsToRender = geoData.features.filter(feature => {
-        return feature.geometry.type === "Point" && currentZoom >= zoomThresholds.points;
-      });
-
-      // Render polygons
-      polygonsToRender.forEach(feature => {
-        const flippedCoordinates = feature.geometry.coordinates[0].map(([lng, lat]) => [lat, lng]);
-        const polygon = L.polygon(flippedCoordinates, {
-          color: '#13489e',
-          weight: 2,
-          fillColor: '#1e5bbd',
-          fillOpacity: 0.5
-        }).addTo(map);
-
-        polygonLayers.push(polygon);
-
-        polygon.on("mouseover", () => {
-          if (closeTimeout) clearTimeout(closeTimeout);
-
-          const name = feature.properties?.display_name || feature.properties?.location || "Unknown";
-          const content = `<strong>${name}</strong>`;
-          activePopup = L.popup({ closeButton: false, autoClose: false })
-            .setLatLng(polygon.getBounds().getCenter())
-            .setContent(content)
-            .openOn(map);
-        });
-
-        polygon.on("mouseout", () => {
-          closeTimeout = setTimeout(() => {
-            if (activePopup) {
-              activePopup.close();
-              activePopup = null;
-            }
-          }, 300);
-        });
-
-        polygon.on("click", () => {
-          const expertsAtLocation = geoData.features.filter(f => f.properties?.location_id === feature.properties.location_id);
-          setSelectedExperts(expertsAtLocation);
-          setPanelType("polygon");
-          setPanelOpen(true);
->>>>>>> 89c73be4
           if (activePopup) {
             activePopup.close();
             activePopup = null;
           }
-<<<<<<< HEAD
         }, 300);
       });
 
@@ -502,80 +392,32 @@
           .setContent(content)
           .openOn(map);
       });
-=======
-        });
-      });
-
-      // Render points
-      pointsToRender.forEach(feature => {
-        const [lng, lat] = feature.geometry.coordinates;
-        const marker = L.marker([lat, lng], {
-          icon: L.divIcon({
-            html: `<div style='background: #13639e; color: white; border-radius: 50%; width: 30px; height: 30px; display: flex; align-items: center; justify-content: center; font-weight: bold;'>1</div>`,
-            className: "custom-marker-icon",
-            iconSize: [30, 30]
-          })
-        });
-
-        marker.on("mouseover", () => {
-          if (closeTimeout) clearTimeout(closeTimeout);
-
-          const content = createSingleResearcherContent(feature.properties);
-          activePopup = L.popup({ closeButton: false, autoClose: false })
-            .setLatLng(marker.getLatLng())
-            .setContent(content)
-            .openOn(map);
-        });
-
-        marker.on("mouseout", () => {
-          closeTimeout = setTimeout(() => {
-            if (activePopup) {
-              activePopup.close();
-              activePopup = null;
-            }
-          }, 300);
-        });
->>>>>>> 89c73be4
-
-        marker.on("click", () => {
-          setSelectedPointExperts([feature.properties]);
-          setPanelType("point");
-          setPanelOpen(true);
+
+      marker.on("mouseout", () => {
+        closeTimeout = setTimeout(() => {
           if (activePopup) {
             activePopup.close();
             activePopup = null;
           }
-        });
+        }, 500);
+      });
 
         markerClusterGroup.addLayer(marker);
       });
-
-<<<<<<< HEAD
         markerClusterGroup.addLayer(marker);
       });
 
     // Add the marker cluster group to the map.
     map.addLayer(markerClusterGroup);
-=======
-      map.addLayer(markerClusterGroup);
-    };
-
-    // Initial render
-    renderFeatures();
-
-    // Add zoom listener
-    map.on('zoomend', renderFeatures);
->>>>>>> 89c73be4
 
     // Cleanup function to remove layers when the component unmounts or dependencies change.
     return () => {
       map.off('zoomend', renderFeatures);
       polygonLayers.forEach(layer => map.removeLayer(layer));
+      map.off('zoomend', renderFeatures);
+      polygonLayers.forEach(layer => map.removeLayer(layer));
       map.removeLayer(markerClusterGroup);
-<<<<<<< HEAD
       polygonLayers.forEach((p) => map.removeLayer(p));
-=======
->>>>>>> 89c73be4
     };
   }, [map, geoData, showWorks, showGrants, searchKeyword, setSelectedExperts, setSelectedPointExperts, setPanelOpen, setPanelType]);
 
