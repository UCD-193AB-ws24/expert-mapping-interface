--- conflicted
+++ resolved
@@ -23,6 +23,7 @@
 import L from "leaflet";
 import { createCombinedPopup, createMatchedCombinedPolygonPopup } from "./Popups";
 import { prepareWorkPanelData, prepareGrantPanelData } from "./utils/preparePanelData";
+import { getMatchedFields } from "./filters/searchFilter";
 import { getMatchedFields } from "./filters/searchFilter";
 
 
@@ -199,12 +200,6 @@
         if( !grant.matchedFields || grant.matchedFields.length === 0) {
           // Compute matchedFields if missing or empty
           grant.matchedFields = getMatchedFields(searchKeyword,grant);
-<<<<<<< HEAD
-          grant.matchedFields.forEach((f) => matchedFieldsSet.add(f));
-        }
-        if (grant?.matchedFields) {
-=======
->>>>>>> 7ba7dedc
           grant.matchedFields.forEach((f) => matchedFieldsSet.add(f));
         }
         if (grant?.matchedFields) {
@@ -325,47 +320,12 @@
           grant.matchedFields.forEach((f) => matchedFieldsSet.add(f));
         }
       });
-      
-      const matchedFields = Array.from(matchedFieldsSet);
-
-<<<<<<< HEAD
+
       const totalWorks = locationData.workIDs?.filter(id => worksMap.has(id)).length || 0;
       const totalGrants = locationData.grantIDs?.filter(id => grantsMap.has(id)).length || 0;
 
       const matchedFields = Array.from(matchedFieldsSet);
 
-      // Use relatedExpertIDs for consistency
-      const workExpertIDs = new Set();
-      const grantExpertIDs = new Set();
-
-      locationData.workIDs.forEach((id) => {
-        const work = worksMap.get(id);
-        if (work?.relatedExpertIDs) {
-          work.relatedExpertIDs.forEach(eid => workExpertIDs.add(eid));
-        }
-      });
-
-      locationData.grantIDs.forEach((id) => {
-        const grant = grantsMap.get(id);
-        if (grant?.relatedExpertIDs) {
-          grant.relatedExpertIDs.forEach(eid => grantExpertIDs.add(eid));
-        }
-      });
-
-      const work2expertCount = workExpertIDs.size;
-      const grant2expertCount = grantExpertIDs.size;
-      const combinedExpertIDs = new Set([...workExpertIDs, ...grantExpertIDs]);
-
-      // Create popup content (only need one version now)
-      const content = createCombinedPopup(
-        work2expertCount,
-        grant2expertCount,
-        locationData.name,
-        totalWorks,
-        totalGrants,
-        combinedExpertIDs.size
-      );
-=======
       // Create popup content
       const content =
         matchedFields.length > 0
@@ -381,7 +341,6 @@
             locationData.name,
             matchedFields
           );
->>>>>>> 7ba7dedc
 
       activePopup = L.popup({
         closeButton: true,
@@ -553,12 +512,6 @@
         if( !grant.matchedFields || grant.matchedFields.length === 0) {
           // Compute matchedFields if missing or empty
           grant.matchedFields = getMatchedFields(searchKeyword,grant);
-<<<<<<< HEAD
-          grant.matchedFields.forEach((f) => matchedFieldsSet.add(f));
-        }
-        if (grant?.matchedFields) {
-=======
->>>>>>> 7ba7dedc
           grant.matchedFields.forEach((f) => matchedFieldsSet.add(f));
         }
         if (grant?.matchedFields) {
