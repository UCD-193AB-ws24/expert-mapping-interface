--- conflicted
+++ resolved
@@ -25,6 +25,7 @@
 import { useMap } from "react-leaflet";
 import { createMultiExpertContent } from "./Popups";
 import { prepareWorkPanelData } from "./utils/preparePanelData";
+import { getMatchedFields } from "./filters/searchFilter";
 import { getMatchedFields } from "./filters/searchFilter";
 
 /**
@@ -205,13 +206,8 @@
     });
 
     marker.on("click", () => {
-<<<<<<< HEAD
-      // Remove any existing popup
-      if (workPolyPopup) workPolyPopup.remove();
-=======
     // Remove any existing popup
     if (workPolyPopup) workPolyPopup.remove();
->>>>>>> 7ba7dedc
 
     const matchedFieldsSet = new Set();
       // Collect matched fields from works and grants
@@ -237,44 +233,6 @@
       locationData.workIDs.length,
       matchedFields
     );
-<<<<<<< HEAD
-
-      workPolyPopup = L.popup({
-        closeButton: true,      // Show close button for mobile/tablet
-        autoClose: true,        // Close when clicking elsewhere
-        maxWidth: 300,
-        className: "hoverable-popup",
-        autoPan: true,          // Pan to popup if needed
-      })
-        .setLatLng(polygon.getBounds().getCenter())
-        .setContent(content)
-        .openOn(map);
-
-      const popupElement = workPolyPopup.getElement();
-      if (popupElement) {
-        popupElement.style.pointerEvents = "auto";
-
-      // Only add the button click handler
-      const viewWPolyExpertsBtn = popupElement.querySelector(".view-w-experts-btn");
-      if (viewWPolyExpertsBtn) {
-        viewWPolyExpertsBtn.addEventListener("click", (e) => {
-          e.preventDefault();
-          e.stopPropagation();
-
-          
-          const panelData = prepareWorkPanelData(
-            filteredExpertIDs,
-            locationData.workIDs,
-            expertsMap,
-            worksMap,
-            locationID,
-            locationData.display_name
-          );
-          setSelectedWorks(panelData);
-          setPanelType("works");
-          setPanelOpen(true);
-=======
->>>>>>> 7ba7dedc
 
     workPolyPopup = L.popup({
       closeButton: true,      // Show close button for mobile/tablet
