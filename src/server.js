--- conflicted
+++ resolved
@@ -12,40 +12,6 @@
 
 let activeConnections = 0;
 
-<<<<<<< HEAD
-// Create a Redis client
-const redisClient = createClient();
-
-redisClient.on('error', (err) => {
-  console.error('❌ Redis connection error:', err);
-});
-
-redisClient.on('ready', () => {
-  console.log('🔄 Redis client is ready');
-});
-
-redisClient.on('end', () => {
-  console.log('🔌 Redis connection closed');
-});
-
-// Connect to Redis
-redisClient.connect().then(() => {
-  // Test Redis connection on start up
-  redisClient.ping().then((res) => {
-    console.log('🖲️ Redis connected successfully');
-  }).catch((err) => {
-    console.error('❌ Redis connection error:', err);
-  });
-=======
-// Redis connection and event handling
-const { createClient } = require('redis');
-const redisClient = createClient();
-
-redisClient.on('error', (err) => { console.error('❌ Redis connection error:', err); });
-redisClient.on('connect', () => { console.log('✅ Connected to Redis'); });
-redisClient.on('ready', () => { console.log('🔄 Redis client is ready'); });
-redisClient.on('end', () => { console.log('🔌 Redis connection closed'); });
->>>>>>> 7c2073e9
 
 // Test database connection on startup
   pool.query('SELECT NOW()', (err, res) => {
@@ -330,23 +296,6 @@
   }
 });
 
-<<<<<<< HEAD
-// New endpoint to fetch GeoJSON data from Redis
-app.get('/api/redis/geodata', (req, res) => {
-  console.log('🗺️ Map.js requesting for GeoJSON data');
-  const cacheKey = 'research-locations';
-  redisClient.get(cacheKey).then((cachedData) => {
-    if (cachedData) {
-      console.log('📦 Returning cached GeoJSON data');
-      return res.json(JSON.parse(cachedData));
-    } else {
-      return res.status(404).json({ error: 'GeoJSON data not found in cache' });
-    }
-  }).catch((err) => {
-    console.error('❌ Redis get error:', err);
-    return res.status(500).json({ error: 'Internal server error', details: err.message });
-  });
-=======
 app.get('/api/redis/query', async (req, res) => {
   redisClient.connect().then(async () => {
     console.log('🗺️ Received request for GeoJSON data');
@@ -376,178 +325,6 @@
   });
 });
 
-app.get('/api/redis/query', async (req, res) => {
-  redisClient.connect().then(async () => {
-    console.log('🗺️ Received request for GeoJSON data');
-    const cacheKey = 'geojson';
-    redisClient.get(cacheKey).then(async (cachedData) => {
-      if (cachedData) {
-        console.log('📦 Returning cached GeoJSON data');
-        return res.json(JSON.parse(cachedData));
-      } else {
-        try {
-          console.log('🔍 Cache miss - querying database');
-          const expertKeys = await redisClient.keys('expert:*');
-          console.log(`🔑 Found ${expertKeys.length} keys`);
-          // Query redis for expert and grant data here...
-  
-        } catch (err) {
-          console.error('❌ Error fetching data:', err);
-          res.status(500).json({ error: 'Internal server error', details: err.message });
-        } finally {
-          redisClient.disconnect();
-        }
-      }
-    }).catch(err => {
-      console.error('❌ Error fetching cached data:', err);
-      res.status(500).json({ error: 'Internal server error', details: err.message });
-    });
-  });
-});
-
-
-const server = app.listen(PORT, () => {
-  console.log(`🚀 Server running on http://localhost:${PORT}`);
->>>>>>> 7c2073e9
-});
-
-// New endpoint to fetch GeoJSON data from Redis
-app.get('/api/redis/geodata', (req, res) => {
-  console.log('🗺️ Received request for GeoJSON data');
-  const cacheKey = 'research-locations';
-  redisClient.get(cacheKey).then((cachedData) => {
-    if (cachedData) {
-      console.log('📦 Returning cached GeoJSON data');
-      return res.json(JSON.parse(cachedData));
-    } else {
-      return res.status(404).json({ error: 'GeoJSON data not found in cache' });
-    }
-  }).catch((err) => {
-    console.error('❌ Redis get error:', err);
-    return res.status(500).json({ error: 'Internal server error', details: err.message });
-  });
-});
-
-  // GET endpoint to fetch data from Redis cache for Map.js
-  app.get('/api/redis/geodata', (req, res) => {
-    console.log('🗺️ Map.js requesting for GeoJSON data');
-    const cacheKey = 'parsedGeoData';
-    redisClient.get(cacheKey).then((cachedData) => {
-      if (cachedData) {
-        console.log('📦 Returning cached GeoJSON data');
-        return res.json(JSON.parse(cachedData));
-      }
-      else {
-        console.log('🔍 Cache miss - Fetching data from PostgreSQL');
-        exec('node src/geo/redis/parsedCache.js', (error, stdout, stderr) => {
-          if (error) {
-            console.error('❌ Error fetching data:', error);
-            return res.status(500).json({ error: 'Internal server error', details: error.message });
-          }
-          console.log('✅ Data fetched successfully');
-          return res.json(JSON.parse(stdout));
-        });
-      }
-      }).catch((err) => {
-      console.error('❌ Redis get error:', err);
-      return res.status(500).json({ error: 'Internal server error', details: err.message });
-    });
-});
-
-// New endpoint to fetch GeoJSON data from Redis
-app.get('/api/redis/geodata', (req, res) => {
-  console.log('🗺️ Received request for GeoJSON data');
-  const cacheKey = 'research-locations';
-  redisClient.get(cacheKey).then((cachedData) => {
-    if (cachedData) {
-      console.log('📦 Returning cached GeoJSON data');
-      return res.json(JSON.parse(cachedData));
-    } else {
-      return res.status(404).json({ error: 'GeoJSON data not found in cache' });
-    }
-  }).catch((err) => {
-    console.error('❌ Redis get error:', err);
-    return res.status(500).json({ error: 'Internal server error', details: err.message });
-  });
-});
-
-  // GET endpoint to fetch data from Redis cache for Map.js
-  app.get('/api/redis/geodata', (req, res) => {
-    console.log('🗺️ Map.js requesting for GeoJSON data');
-    const cacheKey = 'parsedGeoData';
-    redisClient.get(cacheKey).then((cachedData) => {
-      if (cachedData) {
-        console.log('📦 Returning cached GeoJSON data');
-        return res.json(JSON.parse(cachedData));
-      }
-      else {
-        console.log('🔍 Cache miss - Fetching data from PostgreSQL');
-        exec('node src/geo/redis/parsedCache.js', (error, stdout, stderr) => {
-          if (error) {
-            console.error('❌ Error fetching data:', error);
-            return res.status(500).json({ error: 'Internal server error', details: error.message });
-          }
-          console.log('✅ Data fetched successfully');
-          return res.json(JSON.parse(stdout));
-        });
-      }
-      }).catch((err) => {
-      console.error('❌ Redis get error:', err);
-      return res.status(500).json({ error: 'Internal server error', details: err.message });
-    });
-});
-
-  app.get('/api/redis/query', async (req, res) => {
-    console.log('🔍 Querying Redis cache');
-    try {
-      const expertKeys = await redisClient.keys('expert:*');
-      console.log(`🔑 Found ${expertKeys.length} keys`);
-      const geoFile = {
-        type: 'FeatureCollection',
-        features: []
-      };
-
-      for (const key of expertKeys) {
-        const data = await redisClient.hGetAll(key);
-        const feature = {
-          type: 'Feature',
-          geometry: {
-            type: 'Point',
-            coordinates: [
-              data.longitude,
-              data.latitude
-            ]
-          },
-          properties: {
-            researcher: data.researcher,
-            location: data.location,
-            works: JSON.parse(data.works),
-            url: data.url
-          }
-        };
-        geoFile.features.push(feature);
-      }
-
-      console.log('✅ GeoJSON constructed successfully');
-      // Cache the GeoJSON data in Redis
-      const cacheKey = 'expertGeoData';
-      formattedData = JSON.stringify(geoFile, null, 2);
-      const debugFilePath = path.join(__dirname, 'geo/redis/data', 'expertGeoData.json');
-      fs.writeFileSync(debugFilePath, formattedData, 'utf8');
-      console.log(`📝 GeoJSON data written to ${debugFilePath} for debugging purposes`);
-      redisClient.set(cacheKey, 3600, formattedData).then(() => {
-        console.log('📦 GeoJSON data cached successfully');
-      }).catch((err) => {
-        console.error('❌ Error caching GeoJSON data:', err);
-      });
-
-      res.setHeader('Content-Type', 'application/json');
-      res.json(formattedData);
-    } catch (error) {
-      console.error('❌ Error constructing GeoJSON:', error);
-      res.status(500).json({ error: 'Internal server error', details: error.message });
-    }
-  });
   const server = app.listen(PORT, () => {
     console.log(`🚀 Server running on http://localhost:${PORT}`);
   });
