const express = require('express');
const cors = require('cors');
const { pool } = require('./geo/postgis/config');

const app = express();
const PORT = 3001;

let activeConnections = 0;

// Redis connection and event handling
const { createClient } = require('redis');
const redisClient = createClient();

redisClient.on('error', (err) => { console.error('❌ Redis connection error:', err); });
redisClient.on('connect', () => { console.log('✅ Connected to Redis'); });
redisClient.on('ready', () => { console.log('🔄 Redis client is ready'); });
redisClient.on('end', () => { console.log('🔌 Redis connection closed'); });

// Test database connection on startup
pool.query('SELECT NOW()', (err, res) => {
  if (err) {
    console.error('❌ Database connection error:', err);
  } else {
    console.log('✅ Database connected successfully');
  }
});

app.use(cors());
app.use(express.json());

// Connection tracking middleware
app.use((req, res, next) => {
  activeConnections++;
  // Only log connection info for non-researcher endpoints
  if (!req.path.includes('/api/researchers')) {
    console.log(`\n📈 Active connections: ${activeConnections}`);
    console.log(`📥 ${req.method} request to ${req.path}`);
  }
  
  res.on('finish', () => {
    activeConnections--;
    if (!req.path.includes('/api/researchers')) {
      console.log(`\n📉 Request completed. Active connections: ${activeConnections}`);
    }
  });
  next();
});

// GET endpoint to fetch all research locations
app.get('/api/research-locations', async (req, res) => {
  console.log('📍 Received request for research locations');
  const client = await pool.connect();
  console.log('✅ Database connection established');
  
  try {
    // Get total count first
    const countResult = await client.query(`
      SELECT COUNT(*) FROM research_locations_all;
    `);
    const totalCount = parseInt(countResult.rows[0].count);
    console.log(`📊 Total locations in database: ${totalCount}`);

    // Get all features in batches
    const batchSize = 100;
    let allFeatures = [];
    
    for (let offset = 0; offset < totalCount; offset += batchSize) {
      console.log(`🔍 Fetching batch ${offset / batchSize + 1}/${Math.ceil(totalCount/batchSize)}...`);
      
      const result = await client.query(`
        SELECT json_build_object(
          'type', 'Feature',
          'geometry', ST_AsGeoJSON(geom)::json,
          'properties', json_build_object(
            'id', id,
            'name', name,
            'type', properties->>'type',
            'researchers', properties->'researchers',
            'geometry_type', geometry_type
          )
        ) as feature
        FROM research_locations_all
        ORDER BY name
        LIMIT $1 OFFSET $2;
      `, [batchSize, offset]);
      
      allFeatures = allFeatures.concat(result.rows.map(row => row.feature));
    }

    const geojson = {
      type: 'FeatureCollection',
      features: allFeatures,
      metadata: {
        total_locations: totalCount,
        generated_at: new Date().toISOString()
      }
    };

    console.log(`✅ Query successful - Found ${geojson.features.length} features`);
    console.log('📤 Sending response...');
    res.json(geojson);
  } catch (error) {
    console.error('❌ Error fetching locations:', error);
    res.status(500).json({ error: 'Internal server error', details: error.message });
  } finally {
    console.log('👋 Releasing database connection');
    client.release();
  }
});

// GET endpoint to fetch researcher profiles
app.get('/api/researchers', async (req, res) => {
  const { name, location } = req.query;
  // Parse limit and offset as integers with defaults
  let limit = Math.max(1, Math.min(1000, parseInt(req.query.limit) || 50));
  let offset = Math.max(0, parseInt(req.query.offset) || 0);
  
  const client = await pool.connect();
  
  try {
    // First get total count of unique researchers
    const countQuery = `
      SELECT COUNT(DISTINCT r->>'name') as total
      FROM research_locations_all,
      jsonb_array_elements(properties->'researchers') r
      WHERE 1=1
      ${name ? "AND r->>'name' ILIKE $1" : ""}
      ${location ? `AND name ILIKE $${name ? 2 : 1}` : ""}
    `;
    
    const countParams = [];
    if (name) countParams.push(`%${name}%`);
    if (location) countParams.push(`%${location}%`);
    
    const countResult = await client.query(countQuery, countParams);
    const totalCount = parseInt(countResult.rows[0].total);

    // Adjust offset if needed
    if (offset >= totalCount) {
      offset = Math.max(0, totalCount - limit);
    }

    // Get paginated results with all researcher data
    const query = `
      WITH unique_researchers AS (
        SELECT DISTINCT ON (r->>'name')
          r->>'name' as researcher_name,
          r->>'url' as researcher_url,
          r->'works' as works
        FROM research_locations_all,
        jsonb_array_elements(properties->'researchers') r
        WHERE 1=1
        ${name ? "AND r->>'name' ILIKE $1" : ""}
        ${location ? `AND name ILIKE $${name ? 2 : 1}` : ""}
        ORDER BY r->>'name'
        LIMIT $${countParams.length + 1} OFFSET $${countParams.length + 2}
      ),
      researcher_locations AS (
        SELECT 
          r->>'name' as researcher_name,
          json_build_object(
            'location_id', l.id,
            'name', l.name,
            'type', l.properties->>'type',
            'geometry', ST_AsGeoJSON(l.geom)::json
          ) as location_info
        FROM research_locations_all l,
        jsonb_array_elements(l.properties->'researchers') r
        WHERE r->>'name' IN (SELECT researcher_name FROM unique_researchers)
      )
      SELECT 
        ur.researcher_name,
        ur.researcher_url,
        jsonb_array_length(ur.works) as work_count,
        ur.works,
        COALESCE(json_agg(rl.location_info) FILTER (WHERE rl.location_info IS NOT NULL), '[]') as locations
      FROM unique_researchers ur
      LEFT JOIN researcher_locations rl ON ur.researcher_name = rl.researcher_name
      GROUP BY ur.researcher_name, ur.researcher_url, ur.works
      ORDER BY ur.researcher_name
    `;

    const queryParams = [...countParams, limit, offset];
    const result = await client.query(query, queryParams);
    
    // Calculate batch information
    const batchNumber = Math.floor(offset / limit) + 1;
    const totalBatches = Math.ceil(totalCount / limit);
    console.log(`\nBatch ${batchNumber}/${totalBatches}:`);
    console.log(`Range: ${offset + 1}-${Math.min(offset + result.rows.length, totalCount)} of ${totalCount}`);
    
    // Calculate and show statistics
    const totalWorks = result.rows.reduce((sum, r) => sum + r.work_count, 0);
    const totalLocations = result.rows.reduce((sum, r) => sum + r.locations.length, 0);
    const avgWorks = (totalWorks / result.rows.length).toFixed(2);
    const avgLocations = (totalLocations / result.rows.length).toFixed(2);
    
    console.log('\nStatistics:');
    console.log(`Total works: ${totalWorks}`);
    console.log(`Average works per researcher: ${avgWorks}`);
    console.log(`Total locations: ${totalLocations}`);
    console.log(`Average locations per researcher: ${avgLocations}`);
    
    const response = {
      total: totalCount,
      count: result.rows.length,
      offset: offset,
      limit: limit,
      page: Math.floor(offset / limit) + 1,
      total_pages: Math.ceil(totalCount / limit),
      has_more: offset + result.rows.length < totalCount,
      researchers: result.rows
    };
    
    res.json(response);
  } catch (error) {
    console.error('❌ Error fetching researchers:', error);
    res.status(500).json({ error: 'Internal server error', details: error.message });
  } finally {
    client.release();
  }
});

// GET endpoint to fetch researcher details by name
app.get('/api/researchers/:name', async (req, res) => {
  const { name } = req.params;
  console.log('\n📥 Received researcher detail request:');
  console.log('----------------------------------------');
  console.log(`Researcher name: ${name}`);
  
  const client = await pool.connect();
  console.log('✅ Database connection established');
  
  try {
    console.log('🔍 Looking up researcher details...');
    const result = await client.query(`
      WITH researcher_data AS (
        SELECT DISTINCT ON (r->>'name', l.id)
          l.id as location_id,
          l.name as location_name,
          l.properties->>'type' as location_type,
          ST_AsGeoJSON(l.geom)::json as location_geometry,
          r->>'name' as researcher_name,
          r->>'url' as researcher_url,
          r->'works' as works
        FROM research_locations_all l,
        jsonb_array_elements(l.properties->'researchers') r
        WHERE r->>'name' = $1
      )
      SELECT 
        researcher_name,
        researcher_url,
        works,
        json_agg(
          json_build_object(
            'location_id', location_id,
            'name', location_name,
            'type', location_type,
            'geometry', location_geometry
          )
        ) as locations
      FROM researcher_data
      GROUP BY researcher_name, researcher_url, works
    `, [name]);

    if (result.rows.length === 0) {
      console.log('❌ Researcher not found');
      res.status(404).json({ error: 'Researcher not found' });
    } else {
      console.log('✅ Researcher found');
      const researcher = result.rows[0];
      console.log('\n📊 Result Summary:');
      console.log('------------------');
      console.log(`Name: ${researcher.researcher_name}`);
      console.log(`URL: ${researcher.researcher_url}`);
      console.log(`Number of works: ${researcher.works.length}`);
      console.log(`Number of locations: ${researcher.locations.length}`);
      console.log('\nLocations:');
      researcher.locations.forEach(loc => {
        console.log(`- ${loc.name} (${loc.type})`);
      });
      console.log('\n📚 Works Sample:');
      researcher.works.slice(0, 3).forEach((work, i) => {
        console.log(`${i + 1}. ${work.title}`);
      });
      if (researcher.works.length > 3) {
        console.log(`   ... and ${researcher.works.length - 3} more works`);
      }
      
      console.log('\n📤 Sending response...');
      res.json(researcher);
    }
  } catch (error) {
    console.error('❌ Error fetching researcher details:', error);
    res.status(500).json({ error: 'Internal server error', details: error.message });
  } finally {
    console.log('👋 Releasing database connection');
    client.release();
  }
});

app.get('/api/redis/query', async (req, res) => {
  redisClient.connect().then(async () => {
    console.log('🗺️ Received request for GeoJSON data');
    const cacheKey = 'geojson';
    redisClient.get(cacheKey).then(async (cachedData) => {
      if (cachedData) {
        console.log('📦 Returning cached GeoJSON data');
        return res.json(JSON.parse(cachedData));
      } else {
        try {
          console.log('🔍 Cache miss - querying database');
          const expertKeys = await redisClient.keys('expert:*');
          console.log(`🔑 Found ${expertKeys.length} keys`);
          // Query redis for expert and grant data here...
  
        } catch (err) {
          console.error('❌ Error fetching data:', err);
          res.status(500).json({ error: 'Internal server error', details: err.message });
        } finally {
          redisClient.disconnect();
        }
      }
    }).catch(err => {
      console.error('❌ Error fetching cached data:', err);
      res.status(500).json({ error: 'Internal server error', details: err.message });
    });
  });
});
<<<<<<< HEAD
=======

>>>>>>> 962524ae
const server = app.listen(PORT, () => {
  console.log(`🚀 Server running on http://localhost:${PORT}`);
});

// Add graceful shutdown handlers
process.on('SIGTERM', gracefulShutdown);
process.on('SIGINT', gracefulShutdown);

function gracefulShutdown() {
  console.log('\n🛑 Received kill signal, shutting down gracefully');
  console.log(`ℹ️  Active connections: ${activeConnections}`);
  
  server.close(async () => {
    try {
      await pool.end();
      console.log('✅ Database pool has ended');
      console.log('✅ Closed out remaining connections');
      process.exit(0);
    } catch (err) {
      console.error('❌ Error during shutdown:', err);
      process.exit(1);
    }
  });

  setTimeout(() => {
    console.error('⚠️  Could not close connections in time, forcefully shutting down');
    process.exit(1);
  }, 10000);
}<|MERGE_RESOLUTION|>--- conflicted
+++ resolved
@@ -327,10 +327,37 @@
     });
   });
 });
-<<<<<<< HEAD
-=======
-
->>>>>>> 962524ae
+
+app.get('/api/redis/query', async (req, res) => {
+  redisClient.connect().then(async () => {
+    console.log('🗺️ Received request for GeoJSON data');
+    const cacheKey = 'geojson';
+    redisClient.get(cacheKey).then(async (cachedData) => {
+      if (cachedData) {
+        console.log('📦 Returning cached GeoJSON data');
+        return res.json(JSON.parse(cachedData));
+      } else {
+        try {
+          console.log('🔍 Cache miss - querying database');
+          const expertKeys = await redisClient.keys('expert:*');
+          console.log(`🔑 Found ${expertKeys.length} keys`);
+          // Query redis for expert and grant data here...
+  
+        } catch (err) {
+          console.error('❌ Error fetching data:', err);
+          res.status(500).json({ error: 'Internal server error', details: err.message });
+        } finally {
+          redisClient.disconnect();
+        }
+      }
+    }).catch(err => {
+      console.error('❌ Error fetching cached data:', err);
+      res.status(500).json({ error: 'Internal server error', details: err.message });
+    });
+  });
+});
+
+
 const server = app.listen(PORT, () => {
   console.log(`🚀 Server running on http://localhost:${PORT}`);
 });
