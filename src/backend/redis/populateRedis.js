--- conflicted
+++ resolved
@@ -37,20 +37,20 @@
     await redisClient.connect();
 
     // Run fetchFeatures.js
-    // await new Promise((resolve, reject) => {
-    //   exec('node ../postgis/fetchFeatures.js', { cwd: path.join(__dirname, '../redis') }, (error, stdout, stderr) => {
-    //     if (error) {
-    //       console.error(`❌ Error running fetchFeatures.js: ${error.message}`);
-    //       return reject(error);
-    //     }
-    //     if (stderr) {
-    //       console.error(`❌ Error output from fetchFeatures.js: ${stderr}`);
-    //       return reject(new Error(stderr));
-    //     }
-    //     // console.log(`✅ fetchFeatures.js output: ${stdout}`);
-    //     resolve();
-    //   });
-    // });
+    await new Promise((resolve, reject) => {
+      exec('node ../postgis/fetchFeatures.js', { cwd: path.join(__dirname, '../redis') }, (error, stdout, stderr) => {
+        if (error) {
+          console.error(`❌ Error running fetchFeatures.js: ${error.message}`);
+          return reject(error);
+        }
+        if (stderr) {
+          console.error(`❌ Error output from fetchFeatures.js: ${stderr}`);
+          return reject(new Error(stderr));
+        }
+        // console.log(`✅ fetchFeatures.js output: ${stdout}`);
+        resolve();
+      });
+    });
 
     async function checkTimestamp(key) {
       // Check if Redis already has metadata keys and compare timestamps
@@ -77,7 +77,6 @@
       }
       
       for (const workFeature of workGeoJson.features) {
-<<<<<<< HEAD
         const featureID = workFeature.id; // ID attached to each feature can be thought of as a location ID as each feature is a location with related works and experts
         const { geometry, properties } = workFeature;
         const { coordinates, type: geometryType } = geometry;
@@ -96,25 +95,6 @@
         } = properties;
 
       const workFeatureKey = `work:${featureID}`;
-=======
-      const { geometry, properties } = workFeature;
-      const { coordinates, type: geometryType } = geometry;
-      const {
-        name,
-        type,
-        class: featureClass,
-        entries,
-        location,
-        osm_type,
-        display_name,
-        id,
-        source,
-        place_rank,
-        country,
-      } = properties;
-
-      const workFeatureKey = `work:${id}`;
->>>>>>> b70bacee
 
       try {
         await redisClient.hSet(workFeatureKey, {
@@ -129,6 +109,8 @@
         display_name: display_name || '',
         osm_type: osm_type || '',
         source: source || '',
+        place_rank: place_rank || '',
+        country: country || '',
         place_rank: place_rank || '',
         country: country || '',
         });
@@ -201,6 +183,8 @@
             source,
             place_rank,
             country,
+            place_rank,
+            country,
           } = properties;
     
           
@@ -221,6 +205,8 @@
               source: source || '',
               place_rank: place_rank || '',
               country: country || '',
+              place_rank: place_rank || '',
+              country: country || '',
             });
     
             console.log(`✅ Successfully stored grant: ${featureID}`);
@@ -275,15 +261,9 @@
     await processGrantGeoJSON(path.join(__dirname, '../../components/features/grantFeatures.geojson'));
     console.log('⌛ Processing data completed!');
     // Delete the GeoJSON files after processing (security measure)
-<<<<<<< HEAD
     await fs.unlink(path.join(__dirname, '../../components/features/workFeatures.geojson'));
     // console.log('✅ Deleted workFeatures.geojson');
     await fs.unlink(path.join(__dirname, '../../components/features/grantFeatures.geojson'));
-=======
-    // await fs.unlink(path.join(__dirname, '../../components/features/workFeatures.geojson'));
-    // console.log('✅ Deleted workFeatures.geojson');
-    // await fs.unlink(path.join(__dirname, '../../components/features/grantFeatures.geojson'));
->>>>>>> b70bacee
     // console.log('✅ Deleted grantFeatures.geojson');
 
     console.log('✅ Successfully populated Redis with GeoJSON data!');
