--- conflicted
+++ resolved
@@ -90,12 +90,10 @@
           username: ${{ secrets.VM_USER }}
           key: ${{ secrets.VM_SSH_PRIVATE_KEY }}
           script: |
-<<<<<<< HEAD
-=======
-            cd ~/expert-mapping-interface
->>>>>>> 2216a58a
             docker load -i ~/emi.tar
             docker tag emi:ci-build emi:latest
             docker compose down || true
+            docker compose down || true
             docker compose up -d
+            docker image prune -f
             docker image prune -f