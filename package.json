--- conflicted
+++ resolved
@@ -2,17 +2,7 @@
   "dependencies": {
     "@turf/turf": "^7.2.0",
     "@types/pg": "^8.11.11",
-<<<<<<< HEAD
-    "axios": "^1.8.1",
-=======
     "axios": "^1.7.9",
-<<<<<<< HEAD
-<<<<<<< HEAD
->>>>>>> 7e3fe9c (Establishing Redis cache [WIP])
-=======
->>>>>>> dbe324e (Establishing Redis cache [WIP])
-=======
->>>>>>> 4fb86ecc
     "cors": "^2.8.5",
     "csv-parser": "^3.2.0",
     "leaflet": "^1.9.4",
@@ -24,19 +14,7 @@
     "react-leaflet": "^3.2.5",
     "react-leaflet-markercluster": "^4.2.1",
     "react-scripts": "5.0.1",
-<<<<<<< HEAD
-<<<<<<< HEAD
-<<<<<<< HEAD
-    "turf": "^3.0.14"
-=======
     "redis": "^4.7.0"
->>>>>>> 7e3fe9c (Establishing Redis cache [WIP])
-=======
-    "redis": "^4.7.0"
->>>>>>> dbe324e (Establishing Redis cache [WIP])
-=======
-    "redis": "^4.7.0"
->>>>>>> 4fb86ecc
   },
   "name": "geo-data-visualizer",
   "version": "1.0.0",
